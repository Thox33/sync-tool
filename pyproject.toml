[tool.poetry]
name = "sync-tool"
version = "0.0.1"
description = ""
authors = ["Pascal Helmer <pascal@pascalhelmer.de>"]
readme = "README.md"
packages = [{ include = "sync_tool" }]

[tool.poetry.scripts]
sync-tool = "sync_tool.cli:cli"

[tool.poetry.plugins."sync.tool.provider"]
sync-tool-provider-jama = "sync_tool.providers.jama:JamaProvider"
sync-tool-provider-testing = "sync_tool.providers.testing:TestingProvider"

[tool.poetry.extras]
performance = ["uvloop"]
jama = ["py-jama-rest-client"]

[tool.poetry.dependencies]
python = ">=3.10, <3.12"
pydantic = "2.7.1"
uvloop = { version = "0.19.0", optional = true }
structlog = "24.1.0"
py-jama-rest-client = { version = "1.17.1", optional = true }
<<<<<<< HEAD
typer-slim = "^0.12.3"
azure-devops = "^7.1.0b4"
=======
typer-slim = "0.12.3"
python-dotenv = "1.0.1"
>>>>>>> 94d9df23

[tool.poetry.group.dev.dependencies]
pre-commit = "3.7.0"
flake8 = "7.0.0"
black = "24.4.0"
isort = "5.13.2"
mypy = "1.9.0"
pytest = "8.1.1"
pytest-asyncio = "0.23.6"
pytest-cov = "5.0.0"
python-semantic-release = "9.4.2"
sphinx = "7.2.6"
sphinx-rtd-theme = "2.0.0"
sphinx-autodoc-typehints = "2.0.1"
autodoc-pydantic = "2.1.0"
livereload = "2.6.3"
pytest-watch = "4.2.0"
pytest-sugar = "1.0.0"
pytest-icdiff = "0.9"
bandit = { extras = ["toml"], version = "1.7.8" }
pytest-mock = "3.14.0"
pyfakefs = "5.4.1"
enum-tools = { extras = ["sphinx"], version = "0.12.0" }
py-jama-rest-client = "1.17.1"

[build-system]
requires = ["poetry-core>=1.6.1"]
build-backend = "poetry.core.masonry.api"

[tool.black]
line-length = 120
target-version = ['py310']
include = '\.pyi?$'
exclude = '''

(
  /(
      \.eggs         # exclude a few common directories in the
    | \.git          # root of the project
    | \.hg
    | \.mypy_cache
    | \.tox
    | \.venv
    | _build
    | buck-out
    | build
    | dist
  )/
)
'''

[tool.isort]
multi_line_output = 3
include_trailing_comma = true
force_grid_wrap = 0
use_parentheses = true
line_length = 120
skip = "tests"

[tool.bandit]
exclude_dirs = ["docs", "tests"]
skips = []

[tool.semantic_release]
build_command = "source $VENV && poetry build && cd .."
commit_author = "github-actions <github-actions@github.com>"
commit_message = "chore(release): releasing version {version}  [skip ci]"
major_on_zero = true
version_variables = [
    "sync_tool/__init__.py:__version__"
]
version_toml = [
    "pyproject.toml:tool.poetry.version"
]

[tool.semantic_release.branches.stable]
match = "main"
prerelease = false

[tool.semantic_release.branches.beta]
match = "develop"
prerelease = true
prerelease_token = "rc"

[tool.semantic_release.branches.alpha]
match = "feature-.*"
prerelease = true
prerelease_token = "alpha"

[tool.semantic_release.changelog]
exclude_commit_patterns = [
    "^Merge pull request",
    "^Merge remote",
    "^Merge branch",
    "^chore(release):.*",
    "^build(deps-dev):.*"
]<|MERGE_RESOLUTION|>--- conflicted
+++ resolved
@@ -23,13 +23,9 @@
 uvloop = { version = "0.19.0", optional = true }
 structlog = "24.1.0"
 py-jama-rest-client = { version = "1.17.1", optional = true }
-<<<<<<< HEAD
-typer-slim = "^0.12.3"
-azure-devops = "^7.1.0b4"
-=======
 typer-slim = "0.12.3"
 python-dotenv = "1.0.1"
->>>>>>> 94d9df23
+azure-devops = "^7.1.0b4"
 
 [tool.poetry.group.dev.dependencies]
 pre-commit = "3.7.0"
